from args import parse_args
from env.trajectory_env import TrajectoryEnv
from callbacks import CheckpointCallback, TensorboardCallback, ProgressBarCallback, LoggingCallback

import numpy as np
import matplotlib.pyplot as plt

import torch
from stable_baselines3.ppo import PPO
from stable_baselines3.td3 import TD3
from algos.ppo.policies import PopArtActorCriticPolicy
# from algos.ppo.ppo import PPO as AugmentedPPO
from stable_baselines3.common.callbacks import CallbackList
from stable_baselines3.common.env_util import make_vec_env
from stable_baselines3.common.policies import (
    register_policy,
)

from datetime import datetime
import os.path
import os
import json
import sys
import subprocess
import multiprocessing
import itertools
import platform

from train_setup import start_training


if __name__ == '__main__':
    # fix for macOS
    if platform.system() == 'Darwin':
        multiprocessing.set_start_method('spawn')

    args = parse_args()

    # parse command line args to separate grid searches from regular values
    fixed_config = {}
    grid_searches = {}
    for arg, value in vars(args).items():
        if type(value) is list:
            if len(value) == 0:
                raise ValueError('empty list in args')
            elif len(value) == 1:
                fixed_config[arg] = value[0]
            else:
                grid_searches[arg] = value
        else:
            fixed_config[arg] = value
    
    # generate cartesian product of grid search to generate all configs
    product_raw = itertools.product(*grid_searches.values())
    product_dicts = [dict(zip(grid_searches.keys(), values)) for values in product_raw]
    configs = [(fixed_config, gs_config) for gs_config in product_dicts]

    # print config and grid searches
    print('\nRunning experiment with the following config:\n')
    for k, v in fixed_config.items():
        print(f'\t{k}: {v}')
    if len(grid_searches) > 0:
        print(f'\nwith a total of {len(configs)} grid searches across the following parameters:\n')
        for k, v in grid_searches.items():
            print(f'\t{k}: {v}')
    print()

    # create exp logdir
    now = datetime.now().strftime('%d%b%y_%Hh%Mm%Ss')
    exp_logdir = os.path.join(args.logdir, f'{args.expname}_{now}')
    os.makedirs(exp_logdir, exist_ok=True)
    print(f'Created experiment logdir at {exp_logdir}')

<<<<<<< HEAD
    env_config = {
        'max_accel': 1.5,
        'max_decel': 3.0,
        'horizon': 500,
        'min_speed': 0,
        'max_speed': 40,
        'max_headway': 120,
        'discrete': args.env_discrete,
        'num_actions': args.env_num_actions,
        'use_fs': args.use_fs,
        'extra_obs': args.augment_vf,
        # if we get closer then this time headway we are forced to break with maximum decel
        'minimal_time_headway': 1.0,
        # if false, we only include the AVs mpg in the calculation
        'include_idm_mpg': True
    }

    multi_env = make_vec_env(TrajectoryEnv, n_envs=args.n_envs, env_kwargs=dict(config=env_config))

    callbacks = CallbackList([
        ProgressBarCallback(),
        CheckpointCallback(   
            save_path=os.path.join(exp_logdir, 'checkpoints'),
            save_freq=args.cp_frequency,
            save_at_end=True),
        TensorboardCallback(
            eval_freq=args.eval_frequency,
            eval_at_start=True,
            eval_at_end=True),
        LoggingCallback(),
    ])

    if args.augment_vf:
        from algos.ppo.policies import SplitActorCriticPolicy
        policy = SplitActorCriticPolicy
    else:
        register_policy("PopArtMlpPolicy", PopArtActorCriticPolicy)
        policy = PopArtActorCriticPolicy

    if args.augment_vf:
        algorithm = AugmentedPPO
    else:
        algorithm = {
            'ppo': PPO,
        }[args.algorithm.lower()]

    train_config = {
        'env': multi_env,
        'tensorboard_log': exp_logdir,
        'verbose': 1,  # 0 no output, 1 info, 2 debug
        'seed': None,  # only concerns PPO and not the environment
        'device': 'cpu',  # 'cpu', 'cuda', 'auto'

        # policy params
        'policy': policy,
        'policy_kwargs': {
            'activation_fn': {
                'tanh': torch.nn.Tanh,
                'relu': torch.nn.ReLU,
            }[args.activation.lower()],
            'net_arch': [{
                'pi': args.hidden_layers,
                'vf': args.hidden_layers,
            }],
            'optimizer_class': {
                'adam': torch.optim.Adam,
            }[args.optimizer.lower()],
        },

        # PPO params
        'learning_rate': args.lr,  # lr (*)
        'n_steps': args.n_steps,  # rollout size is n_steps * n_envs (distinct from env horizon which can span across several rollouts)
        'batch_size': args.batch_size,  #64 # minibatch size
        'n_epochs': args.n_epochs,  # num sgd iter
        'gamma': args.gamma,  # discount factor
        'gae_lambda': args.gae_lambda,  # factor for trade-off of bias vs variance for Generalized Advantage Estimator
        'clip_range': 0.2,  # clipping param (*)
        'clip_range_vf': None,  # clipping param for the vf (*)
        'ent_coef': 0.0,  # entropy coef in loss function
        'vf_coef': 0.5,  # vf coef in loss function
        'max_grad_norm': 0.5,  # max value of grad clipping
        # (*) can be a function of the current progress remaining (from 1 to 0)
    }

    # algorithm = TD3
    #
    # train_config = {
    #     'env': multi_env,
    #     'tensorboard_log': exp_logdir,
    #     'verbose': 1,  # 0 no output, 1 info, 2 debug
    #     'seed': None,  # only concerns PPO and not the environment
    #     'device': 'cpu',  # 'cpu', 'cuda', 'auto'
    #
    #     # policy params
    #     'policy': 'MlpPolicy',
    #     # 'policy_kwargs': {
    #     #     'activation_fn': {
    #     #         'tanh': torch.nn.Tanh,
    #     #         'relu': torch.nn.ReLU,
    #     #     }[args.activation.lower()],
    #     #     'net_arch': [{
    #     #         'pi': args.hidden_layers,
    #     #         'vf': args.hidden_layers,
    #     #     }],
    #     #     'optimizer_class': {
    #     #         'adam': torch.optim.Adam,
    #     #     }[args.optimizer.lower()],
    #     # },
    #
    #     # PPO params
    #     'learning_rate': 0.001,  # lr (*)
    #     'policy_delay': 8,
    #     # 'n_steps': args.n_steps,
    #     # rollout size is n_steps * n_envs (distinct from env horizon which can span across several rollouts)
    #     'batch_size': args.batch_size,  # 64 # minibatch size
    #     # 'n_epochs': args.n_epochs,  # num sgd iter
    #     # 'gamma': args.gamma,  # discount factor
    #     # 'gae_lambda': args.gae_lambda,  # factor for trade-off of bias vs variance for Generalized Advantage Estimator
    #     # 'clip_range': 0.2,  # clipping param (*)
    #     # 'clip_range_vf': None,  # clipping param for the vf (*)
    #     # 'ent_coef': 0.0,  # entropy coef in loss function
    #     # 'vf_coef': 0.5,  # vf coef in loss function
    #     # 'max_grad_norm': 0.5,  # max value of grad clipping
    #     # (*) can be a function of the current progress remaining (from 1 to 0)
    # }

    learn_config = {
        'total_timesteps': args.iters * args.n_steps * args.n_envs,
        'tb_log_name': 'tb',
        'callback': callbacks,
        'log_interval': 1,  # print metrics every n rollouts
    }

=======
    # save args and metadata
>>>>>>> e228e582
    with open(os.path.join(exp_logdir, 'params.json'), 'w') as fp:
        git_branch = subprocess.check_output(['git', 'branch', '--show-current']).decode('utf8').split()[0]
        git_commit = subprocess.check_output(['git', 'rev-parse', 'HEAD']).decode('utf8').split()[0]
        
        exp_dict = {
            'full_command': 'python ' + ' '.join(sys.argv),
            'timestamp': datetime.timestamp(datetime.now()),
            'git_branch': git_branch,
            'git_commit': git_commit,
            'args': vars(args),
        }

        class Encoder(json.JSONEncoder):
            def default(self, obj):
                try:
                    return json.JSONEncoder.default(self, obj)
                except TypeError:
                    return str(obj)

        json.dump(exp_dict, fp, indent=4, cls=Encoder)
        print(f'Saved exp params to {fp.name}')

    # save git diff to account for uncommited changes
    ps = subprocess.Popen(('git', 'diff', 'HEAD'), stdout=subprocess.PIPE)
    git_diff = subprocess.check_output(('cat'), stdin=ps.stdout).decode('utf8')
    ps.wait()
    if len(git_diff) > 0:
        with open(os.path.join(exp_logdir, 'git_diff.txt'), 'w') as fp:
            print(git_diff, file=fp)
            print(f'Saved git diff to {fp.name}')
    print()

    with multiprocessing.Pool(processes=fixed_config['n_processes']) as pool:
        pool.map(start_training, zip(configs, [exp_logdir] * len(configs)))
    pool.close()
    pool.join()

    print('\nTraining terminated')<|MERGE_RESOLUTION|>--- conflicted
+++ resolved
@@ -71,143 +71,6 @@
     os.makedirs(exp_logdir, exist_ok=True)
     print(f'Created experiment logdir at {exp_logdir}')
 
-<<<<<<< HEAD
-    env_config = {
-        'max_accel': 1.5,
-        'max_decel': 3.0,
-        'horizon': 500,
-        'min_speed': 0,
-        'max_speed': 40,
-        'max_headway': 120,
-        'discrete': args.env_discrete,
-        'num_actions': args.env_num_actions,
-        'use_fs': args.use_fs,
-        'extra_obs': args.augment_vf,
-        # if we get closer then this time headway we are forced to break with maximum decel
-        'minimal_time_headway': 1.0,
-        # if false, we only include the AVs mpg in the calculation
-        'include_idm_mpg': True
-    }
-
-    multi_env = make_vec_env(TrajectoryEnv, n_envs=args.n_envs, env_kwargs=dict(config=env_config))
-
-    callbacks = CallbackList([
-        ProgressBarCallback(),
-        CheckpointCallback(   
-            save_path=os.path.join(exp_logdir, 'checkpoints'),
-            save_freq=args.cp_frequency,
-            save_at_end=True),
-        TensorboardCallback(
-            eval_freq=args.eval_frequency,
-            eval_at_start=True,
-            eval_at_end=True),
-        LoggingCallback(),
-    ])
-
-    if args.augment_vf:
-        from algos.ppo.policies import SplitActorCriticPolicy
-        policy = SplitActorCriticPolicy
-    else:
-        register_policy("PopArtMlpPolicy", PopArtActorCriticPolicy)
-        policy = PopArtActorCriticPolicy
-
-    if args.augment_vf:
-        algorithm = AugmentedPPO
-    else:
-        algorithm = {
-            'ppo': PPO,
-        }[args.algorithm.lower()]
-
-    train_config = {
-        'env': multi_env,
-        'tensorboard_log': exp_logdir,
-        'verbose': 1,  # 0 no output, 1 info, 2 debug
-        'seed': None,  # only concerns PPO and not the environment
-        'device': 'cpu',  # 'cpu', 'cuda', 'auto'
-
-        # policy params
-        'policy': policy,
-        'policy_kwargs': {
-            'activation_fn': {
-                'tanh': torch.nn.Tanh,
-                'relu': torch.nn.ReLU,
-            }[args.activation.lower()],
-            'net_arch': [{
-                'pi': args.hidden_layers,
-                'vf': args.hidden_layers,
-            }],
-            'optimizer_class': {
-                'adam': torch.optim.Adam,
-            }[args.optimizer.lower()],
-        },
-
-        # PPO params
-        'learning_rate': args.lr,  # lr (*)
-        'n_steps': args.n_steps,  # rollout size is n_steps * n_envs (distinct from env horizon which can span across several rollouts)
-        'batch_size': args.batch_size,  #64 # minibatch size
-        'n_epochs': args.n_epochs,  # num sgd iter
-        'gamma': args.gamma,  # discount factor
-        'gae_lambda': args.gae_lambda,  # factor for trade-off of bias vs variance for Generalized Advantage Estimator
-        'clip_range': 0.2,  # clipping param (*)
-        'clip_range_vf': None,  # clipping param for the vf (*)
-        'ent_coef': 0.0,  # entropy coef in loss function
-        'vf_coef': 0.5,  # vf coef in loss function
-        'max_grad_norm': 0.5,  # max value of grad clipping
-        # (*) can be a function of the current progress remaining (from 1 to 0)
-    }
-
-    # algorithm = TD3
-    #
-    # train_config = {
-    #     'env': multi_env,
-    #     'tensorboard_log': exp_logdir,
-    #     'verbose': 1,  # 0 no output, 1 info, 2 debug
-    #     'seed': None,  # only concerns PPO and not the environment
-    #     'device': 'cpu',  # 'cpu', 'cuda', 'auto'
-    #
-    #     # policy params
-    #     'policy': 'MlpPolicy',
-    #     # 'policy_kwargs': {
-    #     #     'activation_fn': {
-    #     #         'tanh': torch.nn.Tanh,
-    #     #         'relu': torch.nn.ReLU,
-    #     #     }[args.activation.lower()],
-    #     #     'net_arch': [{
-    #     #         'pi': args.hidden_layers,
-    #     #         'vf': args.hidden_layers,
-    #     #     }],
-    #     #     'optimizer_class': {
-    #     #         'adam': torch.optim.Adam,
-    #     #     }[args.optimizer.lower()],
-    #     # },
-    #
-    #     # PPO params
-    #     'learning_rate': 0.001,  # lr (*)
-    #     'policy_delay': 8,
-    #     # 'n_steps': args.n_steps,
-    #     # rollout size is n_steps * n_envs (distinct from env horizon which can span across several rollouts)
-    #     'batch_size': args.batch_size,  # 64 # minibatch size
-    #     # 'n_epochs': args.n_epochs,  # num sgd iter
-    #     # 'gamma': args.gamma,  # discount factor
-    #     # 'gae_lambda': args.gae_lambda,  # factor for trade-off of bias vs variance for Generalized Advantage Estimator
-    #     # 'clip_range': 0.2,  # clipping param (*)
-    #     # 'clip_range_vf': None,  # clipping param for the vf (*)
-    #     # 'ent_coef': 0.0,  # entropy coef in loss function
-    #     # 'vf_coef': 0.5,  # vf coef in loss function
-    #     # 'max_grad_norm': 0.5,  # max value of grad clipping
-    #     # (*) can be a function of the current progress remaining (from 1 to 0)
-    # }
-
-    learn_config = {
-        'total_timesteps': args.iters * args.n_steps * args.n_envs,
-        'tb_log_name': 'tb',
-        'callback': callbacks,
-        'log_interval': 1,  # print metrics every n rollouts
-    }
-
-=======
-    # save args and metadata
->>>>>>> e228e582
     with open(os.path.join(exp_logdir, 'params.json'), 'w') as fp:
         git_branch = subprocess.check_output(['git', 'branch', '--show-current']).decode('utf8').split()[0]
         git_commit = subprocess.check_output(['git', 'rev-parse', 'HEAD']).decode('utf8').split()[0]
