--- conflicted
+++ resolved
@@ -219,13 +219,10 @@
         'platoon_size': config['platoon_size'],
         'fixed_traj_path': config['traj_path'],
         'traj_dir': config['traj_dir'],
-<<<<<<< HEAD
-=======
         'traj_curriculum': config['traj_curriculum'],
         'traj_curriculum_dir': config['traj_curriculum_dir'],
         # Convert curriculum frequency from iterations to steps
         'traj_curriculum_freq': config['traj_curriculum_freq'] * config['n_steps']
->>>>>>> 8c90d317
     })
 
     # create env
