from env.accel_controllers import TimeHeadwayFollowerStopper, IDMController
from env.failsafes import safe_velocity
import numpy as np


class Vehicle(object):
    def __init__(self, vid, controller, kind=None, tags=None,
                 pos=0, speed=0, accel=0,
                 length=5.0, max_accel=1.5, max_decel=3.0,
                 timestep=None, leader=None, follower=None,
                 **controller_args):

        self.vid = vid
        self.controller = controller
        self.kind = kind
<<<<<<< HEAD
        self.tags = tags

        self.name = f'{self.vid}_{self.controller}'
        if self.kind is not None: self.name += f'_{self.kind}'
        if self.tags is not None: self.name += ''.join([f'#{tag}' for tag in tags])
=======
        self.name = '_'.join(([str(self.kind)] if self.kind is not None else []) + [str(self.vid), self.controller])
>>>>>>> 621274a0

        self.pos = pos
        self.speed = speed
        self.prev_speed = 0
        self.accel = accel
        self.dt = timestep
        self.length = length
        self.max_accel = max_accel
        self.max_decel = max_decel
        self.leader = leader
        self.follower = follower

        self.aaccel_no_noise_no_failsafe = accel
        self.accel_with_noise_no_failsafe = accel
        self.accel_no_noise_with_failsafe = accel

        self.controller_args = controller_args

        assert (timestep is not None)

    def step(self, accel=None, ballistic=False):
        if accel is not None:
            self.accel = accel

        # save previous speed
        self.prev_speed = self.speed

        # clip accel
        self.accel = min(max(self.accel, -self.max_decel), self.max_accel)

        if ballistic:
            self.pos += max(self.dt * self.speed + self.dt * self.dt * self.accel / 2.0, 0)
            self.speed = max(self.speed + self.dt * self.accel, 0)
        else:
            self.speed = max(self.speed + self.dt * self.accel, 0)
            self.pos += self.dt * self.speed

        return True

    def get_headway(self):
        if self.leader is None:
            return None
        return self.leader.pos - self.pos - self.length

    def get_time_headway(self):
        if self.leader is None:
            return None
        return np.inf if self.speed == 0 else self.get_headway() / self.speed

    def get_leader_speed(self):
        if self.leader is None:
            return None
        return self.leader.speed

    def apply_failsafe(self, accel):
        # TODO hardcoded max decel to be conservative
        v_safe = safe_velocity(self.speed, self.leader.speed, self.get_headway(), self.max_decel, self.dt)
        v_next = self.speed + accel * self.dt
        if v_next > v_safe:
            safe_accel = np.clip((v_safe - self.speed) / self.dt, - np.abs(self.max_decel), self.max_accel)
        else:
            safe_accel = accel
        return safe_accel


class IDMVehicle(Vehicle):
    def __init__(self, **kwargs):
        super().__init__(**kwargs)

        self.idm = IDMController(**self.controller_args)

    def step(self):
        accel = self.idm.get_accel(self.speed, self.get_leader_speed(), self.get_headway(), self.dt)
        self.accel_with_noise_no_failsafe = accel
        self.aaccel_no_noise_no_failsafe = self.idm.get_accel_without_noise()
        self.accel_no_noise_with_failsafe = self.apply_failsafe(self.aaccel_no_noise_no_failsafe)
        accel = self.apply_failsafe(accel)

        return super().step(accel=accel, ballistic=True)


class FSVehicle(Vehicle):
    def __init__(self, **kwargs):
        super().__init__(**kwargs)

        self.fs = TimeHeadwayFollowerStopper(**self.controller_args)

    def step(self):
        self.fs.v_des = self.get_leader_speed()

        accel = self.fs.get_accel(self.speed, self.get_leader_speed(), self.get_headway(), self.dt)
        self.accel_with_noise_no_failsafe = accel
        self.aaccel_no_noise_no_failsafe = self.fs.get_accel_without_noise()
        self.accel_no_noise_with_failsafe = self.apply_failsafe(self.aaccel_no_noise_no_failsafe)
        accel = self.apply_failsafe(accel)

        return super().step(accel=accel, ballistic=True)


class TrajectoryVehicle(Vehicle):
    def __init__(self, **kwargs):
        super().__init__(**kwargs)

        self.trajectory = self.controller_args['trajectory']
        self.step()

    def step(self):
        traj_data = next(self.trajectory, None)
        if traj_data is None:
            return False
        self.pos, self.speed, self.accel = traj_data
        self.accel_no_noise_with_failsafe, \
            self.accel_with_noise_no_failsafe, \
            self.aaccel_no_noise_no_failsafe = self.accel
        return True


class RLVehicle(Vehicle):
    def __init__(self, **kwargs):
        super().__init__(**kwargs)

    def step(self):
        self.accel_no_noise_with_failsafe, \
            self.accel_with_noise_no_failsafe, \
            self.aaccel_no_noise_no_failsafe = self.accel
        return super().step(ballistic=True)

    def set_accel(self, accel):
        self.accel = self.apply_failsafe(accel)
        return self.accel

class FSVehicle(Vehicle):
    def __init__(self, **kwargs):
        super().__init__(**kwargs)

        self.fs = TimeHeadwayFollowerStopper(**self.controller_args)

    def step(self):
        accel = self.fs.get_accel(self.speed, self.get_leader_speed(), self.get_headway(), self.dt)
        self.accel_with_noise_no_failsafe = accel
        self.aaccel_no_noise_no_failsafe = self.fs.get_accel_without_noise()
        self.accel_no_noise_with_failsafe = self.apply_failsafe(self.aaccel_no_noise_no_failsafe)
        accel = self.apply_failsafe(accel)

        return super().step(accel=accel, ballistic=False)

# TODO(nl) add FS-wrapped RL vehicle

# if self.use_fs:
#     self.follower_stopper.v_des += action
#     self.follower_stopper.v_des = max(self.follower_stopper.v_des, 0)
#     self.follower_stopper.v_des = min(self.follower_stopper.v_des, self.max_speed)
#     # TODO(eugenevinitsky) decide on the integration scheme, whether we want this to depend on current or next pos
#     accel = self.follower_stopper.get_accel(self.av['speed'], self.leader_speeds[self.traj_idx],
#                                             self.leader_positions[self.traj_idx] - self.av['pos'],
#                                             self.time_step)<|MERGE_RESOLUTION|>--- conflicted
+++ resolved
@@ -13,15 +13,11 @@
         self.vid = vid
         self.controller = controller
         self.kind = kind
-<<<<<<< HEAD
         self.tags = tags
 
         self.name = f'{self.vid}_{self.controller}'
         if self.kind is not None: self.name += f'_{self.kind}'
         if self.tags is not None: self.name += ''.join([f'#{tag}' for tag in tags])
-=======
-        self.name = '_'.join(([str(self.kind)] if self.kind is not None else []) + [str(self.vid), self.controller])
->>>>>>> 621274a0
 
         self.pos = pos
         self.speed = speed
