<<<<<<< HEAD
from env.accel_controllers import IDMController, TimeHeadwayFollowerStopper
=======
from env.accel_controllers import TimeHeadwayFollowerStopper, IDMController
>>>>>>> 637eeb1a
from env.failsafes import safe_velocity
import numpy as np


class Vehicle(object):
    def __init__(self, vid, controller, kind=None,
                 pos=0, speed=0, accel=0,
                 length=5.0, max_accel=1.5, max_decel=3.0,
                 timestep=None, leader=None, follower=None,
                 **controller_args):
        self.vid = vid
        self.controller = controller
        self.kind = kind
        self.name = '_'.join(([str(self.kind)] if self.kind is not None else []) + [str(self.vid), self.controller])
        
        self.pos = pos
        self.speed = speed
        self.accel = accel
        self.dt = timestep
        self.length = length
        self.max_accel = max_accel
        self.max_decel = max_decel
        self.leader = leader
        self.follower = follower

        self.controller_args = controller_args

        assert (timestep is not None)

    def step(self, accel=None, ballistic=False):
        if accel is not None:
            self.accel = accel
        # clip accel
        self.accel = min(max(self.accel, -self.max_decel), self.max_accel)

        if ballistic:
            self.pos += max(self.dt * self.speed + self.dt * self.dt * self.accel / 2.0, 0)
            self.speed = max(self.speed + self.dt * self.accel, 0)
        else:
            self.speed = max(self.speed + self.dt * self.accel, 0)
            self.pos += self.dt * self.speed

        return True

    def get_headway(self):
        if self.leader is None:
            return None
        return self.leader.pos - self.pos - self.length

    def get_time_headway(self):
        if self.leader is None:
            return None
        return np.inf if self.speed == 0 else self.get_headway() / self.speed

    def get_leader_speed(self):
        if self.leader is None:
            return None
        return self.leader.speed

    def apply_failsafe(self, accel):
        # TODO hardcoded max decel to be conservative
        v_safe = safe_velocity(self.speed, self.leader.speed, self.get_headway(), self.max_decel, self.dt)
        v_next = self.speed + accel * self.dt
        if v_next > v_safe:
            safe_accel = np.clip((v_safe - self.speed) / self.dt, - np.abs(self.max_decel), self.max_accel)
        else:
            safe_accel = accel
        return safe_accel


class IDMVehicle(Vehicle):
    def __init__(self, **kwargs):
        super().__init__(**kwargs)

        self.idm = IDMController(**self.controller_args)

    def step(self):
        accel = self.idm.get_accel(self.speed, self.get_leader_speed(), self.get_headway(), self.dt)
        accel = self.apply_failsafe(accel)

        return super().step(accel=accel, ballistic=True)


class FSVehicle(Vehicle):
    def __init__(self, **kwargs):
        super().__init__(**kwargs)

        self.fs = TimeHeadwayFollowerStopper(**self.controller_args)

    def step(self):
        self.fs.v_des = self.get_leader_speed()

        accel = self.fs.get_accel(self.speed, self.get_leader_speed(), self.get_headway(), self.dt)
        accel = self.apply_failsafe(accel)

        return super().step(accel=accel, ballistic=True)


class TrajectoryVehicle(Vehicle):
    def __init__(self, **kwargs):
        super().__init__(**kwargs)

        self.trajectory = self.controller_args['trajectory']
        self.step()

    def step(self):
        traj_data = next(self.trajectory, None)
        if traj_data is None:
            return False
        self.pos, self.speed, self.accel = traj_data
        return True


class RLVehicle(Vehicle):
    def __init__(self, **kwargs):
        super().__init__(**kwargs)

    def step(self):
        return super().step(ballistic=True)

    def set_accel(self, accel):
        self.accel = self.apply_failsafe(accel)
        return self.accel


<<<<<<< HEAD
class FSVehicle(Vehicle):
    def __init__(self, **kwargs):
        super().__init__(**kwargs)

        self.fs = TimeHeadwayFollowerStopper(**self.controller_args)

    def step(self):
        accel = self.fs.get_accel(self.speed, self.get_leader_speed(), self.get_headway(), self.dt)
        accel = self.apply_failsafe(accel)

        return super().step(accel=accel, ballistic=False)
=======
# TODO(nl) add FS-wrapped RL vehicle
>>>>>>> 637eeb1a

# if self.use_fs:
#     self.follower_stopper.v_des += action
#     self.follower_stopper.v_des = max(self.follower_stopper.v_des, 0)
#     self.follower_stopper.v_des = min(self.follower_stopper.v_des, self.max_speed)
#     # TODO(eugenevinitsky) decide on the integration scheme, whether we want this to depend on current or next pos
#     accel = self.follower_stopper.get_accel(self.av['speed'], self.leader_speeds[self.traj_idx],
#                                             self.leader_positions[self.traj_idx] - self.av['pos'],
#                                             self.time_step)<|MERGE_RESOLUTION|>--- conflicted
+++ resolved
@@ -1,8 +1,4 @@
-<<<<<<< HEAD
-from env.accel_controllers import IDMController, TimeHeadwayFollowerStopper
-=======
 from env.accel_controllers import TimeHeadwayFollowerStopper, IDMController
->>>>>>> 637eeb1a
 from env.failsafes import safe_velocity
 import numpy as np
 
@@ -127,8 +123,6 @@
         self.accel = self.apply_failsafe(accel)
         return self.accel
 
-
-<<<<<<< HEAD
 class FSVehicle(Vehicle):
     def __init__(self, **kwargs):
         super().__init__(**kwargs)
@@ -140,9 +134,8 @@
         accel = self.apply_failsafe(accel)
 
         return super().step(accel=accel, ballistic=False)
-=======
+
 # TODO(nl) add FS-wrapped RL vehicle
->>>>>>> 637eeb1a
 
 # if self.use_fs:
 #     self.follower_stopper.v_des += action
