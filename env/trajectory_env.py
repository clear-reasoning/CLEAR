--- conflicted
+++ resolved
@@ -183,40 +183,8 @@
         for k, v in headway_penalties.items():
             metrics[k] = int(v)
 
-<<<<<<< HEAD
         # get next state & done
         next_state = self.get_state(_store_state=True)
         done = (end_of_horizon or crash)
 
-        return next_state, reward, done, metrics
-=======
-        if self.whole_trajectory:
-            if self.traj_idx >= len(self.leader_positions) - 1:
-                done = True
-        else:
-            if (self.env_step + 0) % int(self.horizon) == 0:
-                done = True
-
-        if ((self.env_step + 0) % int(self.horizon) == 0) or self.traj_idx >= len(self.leader_positions) - 1:
-            if self.include_idm_mpg:
-                car_list = [self.av] + self.idm_followers
-            else:
-                car_list = [self.av]
-            avg_mpg = np.mean([((car['pos'] - self.init_pos[i]) / 1609.34) / (
-                        np.maximum(self.energy_consumption[i], 1.0) / 3600 + 1e-6)
-                           for i, car in enumerate(car_list)])
-            avg_mpg /= self.time_step
-            reward += avg_mpg
-            # reward -= 0.002 * (self.accumulated_headway)
-            self.energy_consumption = [0 for _ in range(len(car_list))]
-            self.init_pos = [car['pos'] for car in car_list]
-            infos['avg_horizon_mpg'] = avg_mpg
-
-        if self.emissions:
-            self.step_emissions()
-            if done:
-                self.generate_emissions()
-
-
-        return returned_state, reward, done, infos
->>>>>>> 0a782f55
+        return next_state, reward, done, metrics