--- conflicted
+++ resolved
@@ -131,21 +131,16 @@
             'last_accel': -1,
         } for i in range(5)]
 
-<<<<<<< HEAD
         if self.include_idm_mpg:
             self.energy_consumption = [0 for _ in range(len(self.idm_followers) + 1)]
             self.init_pos = [car['pos'] for car in [self.av] + self.idm_followers]
         else:
             self.energy_consumption = [0 for _ in range(1)]
             self.init_pos = [car['pos'] for car in [self.av]]
-=======
+            
         if self.generate_emissions:
             self.emissions_data = defaultdict(list)
             self.step_emissions()
-
-        self.energy_consumption = [0 for _ in range(len(self.idm_followers) + 1)]
-        self.init_pos = [car['pos'] for car in [self.av] + self.idm_followers]
->>>>>>> e228e582
 
         if self.extra_obs:
             return np.concatenate((self.get_state(), np.zeros(int(self.observation_space.low.shape[0] / 2))))
