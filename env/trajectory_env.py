--- conflicted
+++ resolved
@@ -132,7 +132,6 @@
             'last_accel': -1,
         } for i in range(5)]
 
-<<<<<<< HEAD
         if self.include_idm_mpg:
             self.energy_consumption = [0 for _ in range(len(self.idm_followers) + 1)]
             self.init_pos = [car['pos'] for car in [self.av] + self.idm_followers]
@@ -140,10 +139,7 @@
             self.energy_consumption = [0 for _ in range(1)]
             self.init_pos = [car['pos'] for car in [self.av]]
             
-        if self.generate_emissions:
-=======
         if self.emissions:
->>>>>>> 175a39dd
             self.emissions_data = defaultdict(list)
             self.step_emissions()
 
