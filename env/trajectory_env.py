from random import randint
import gym
from gym.spaces import Discrete, Box
import numpy as np
from collections import defaultdict

from dataset.data_loader import load_data
from env.accel_controllers import IDMController, TimeHeadwayFollowerStopper
from env.energy_models import PFMMidsizeSedan
from env.failsafes import safe_velocity


DISTANCE_SCALE = 100
SPEED_SCALE = 40


class TrajectoryEnv(gym.Env):
    def __init__(self, config):
        super(TrajectoryEnv, self).__init__()

        self.config = config

        self.max_accel = config['max_accel']
        self.max_decel = config['max_decel']
        self.horizon = config.get('horizon', 500)
        # set to some low value for a curriculum over horizon
        self.horizon_counter = config.get('horizon', 500)

        self.min_speed = config.get('min_speed', 0)
        self.max_speed = config.get('max_speed', 40)
        self.use_fs = config.get('use_fs')
        self.max_headway = config.get('max_headway', 120)
        self.extra_obs = config.get('extra_obs')
        # what percentage of the leaders trajectory we need to have covered to get the final reward
        self.closing_gap = config.get('closing_gap')
        self.minimal_time_headway = config.get('minimal_time_headway')

        self.whole_trajectory = config.get('whole_trajectory', False)
        self.step_num = 0

        self.time_step, self.leader_positions, self.leader_speeds = load_data()
        # for now get positions from velocities to ignore in-lane-changes
        self.leader_positions = [self.leader_positions[0]]
        for vel in self.leader_speeds[:-1]:
            self.leader_positions.append(self.leader_positions[-1] + vel * self.time_step)
        assert(len(self.leader_positions) == len(self.leader_speeds))

        if config.get('discrete'):
            self.use_discrete = True
            self.num_actions = config.get('num_actions', 7)
            self.action_space = Discrete(self.num_actions)
            self.action_set = np.linspace(-1, 1, self.num_actions)
        else:
            self.use_discrete = False
            self.action_space = Box(low=-3.0, high=1.5, shape=(1,), dtype=np.float32)

        if self.use_fs:
            obs_shape = 4
            if self.extra_obs:
                obs_shape *= 2
            self.observation_space = Box(low=-np.inf, high=np.inf, shape=(obs_shape,), dtype=np.float32)
            self.state_names = ['speed', 'leader_speed', 'headway', 'vdes']
            self.state_scales = [SPEED_SCALE, SPEED_SCALE, DISTANCE_SCALE, SPEED_SCALE]
        else:
            obs_shape = 3
            if self.extra_obs:
                obs_shape *= 2
            self.observation_space = Box(low=-np.inf, high=np.inf, shape=(obs_shape,), dtype=np.float32)
            self.state_names = ['speed', 'leader_speed', 'headway']
            self.state_scales = [SPEED_SCALE, SPEED_SCALE, DISTANCE_SCALE]

        self.idm_controller = IDMController(a=self.max_accel, b=self.max_decel, noise=0.5)
        self.follower_stopper = TimeHeadwayFollowerStopper(max_accel=self.max_accel, max_deaccel=self.max_decel)
        self.energy_model = PFMMidsizeSedan()
<<<<<<< HEAD

        self.generate_emissions = False
        if self.generate_emissions:
            self.emissions_data = defaultdict(list)

=======
>>>>>>> 07ea7ff7
        self.reset()

    def normalize_state(self, state):
        return np.array([state[name] / scale
                         for name, scale in zip(self.state_names, self.state_scales)])

    def unnormalize_state(self, state):
        return {name: state[i] * scale
                for i, (name, scale) in enumerate(zip(self.state_names, self.state_scales))}
    
    def get_state(self):
        state = {
            'speed': self.av['speed'],
            'leader_speed': self.leader_speeds[self.traj_idx],
            'headway': self.leader_positions[self.traj_idx] - self.av['pos'],
        }

        if self.use_fs:
            state['vdes'] = self.follower_stopper.v_des

        return self.normalize_state(state)
    
    def reset(self):
        self.step_num += 1
        # start at random time in trajectory
        total_length = len(self.leader_positions)
        if self.whole_trajectory:
            self.traj_idx = 0
        else:
            self.traj_idx = randint(0, total_length - self.horizon - 1)
        self.env_step = 0

        # create av behind leader
        self.av = {
            'pos': self.leader_positions[self.traj_idx] - max(2.1 * self.leader_speeds[self.traj_idx], 20),
            'speed': self.leader_speeds[self.traj_idx],
            'last_accel': -1,
        }
        self.init_leader_pos = self.leader_positions[self.traj_idx]
        self.accumulated_headway = 0
        self.accumulated_pos = 0
        self.average_speed = 0
        if self.use_fs:
            self.follower_stopper.v_des = self.leader_speeds[self.traj_idx]

        # create idm followers behind av
        self.idm_followers = [{
            'pos': self.av['pos'] - 20 * (i + 1),
            'speed': self.av['speed'],
            'last_accel': -1,
        } for i in range(5)]

<<<<<<< HEAD
        if self.generate_emissions:
            self.emissions_data = defaultdict(list)
            self.step_emissions()

        return self.get_state()
=======
        self.energy_consumption = [0 for _ in range(len(self.idm_followers) + 1)]
        self.init_pos = [car['pos'] for car in [self.av] + self.idm_followers]

        if self.extra_obs:
            return np.concatenate((self.get_state(), np.zeros(int(self.observation_space.low.shape[0] / 2))))
        else:
            return self.get_state()
>>>>>>> 07ea7ff7

    def step_emissions(self):

        veh_types = ['idm'] * len(self.idm_followers) + ['av'] + ['leader']
        veh_positions = [idm['pos'] for idm in self.idm_followers] + [self.av['pos']] + [self.leader_positions[self.traj_idx]]
        veh_speeds = [idm['speed'] for idm in self.idm_followers] + [self.av['speed']] + [self.leader_speeds[self.traj_idx]]

        step_dict = {
            'time': round(self.env_step * self.time_step, 3),
            'env_step': self.env_step,
            'trajectory_index': self.traj_idx,
            'veh_types': ';'.join(veh_types),
            'veh_positions': ';'.join(map(str, veh_positions)),
            'veh_speeds': ';'.join(map(str, veh_speeds)),
        }

        for k, v in step_dict.items():
            self.emissions_data[k].append(v)

    def generate_emissions(self):
        import pandas as pd
        path = 'test.csv'
        print(f'Saving emissions at {path}')
        df = pd.DataFrame(self.emissions_data)  # {key: pd.Series(value) for key, value in dictmap.items()})
        df.to_csv(path, encoding='utf-8', index=False)

    def step(self, actions):
        # get av accel

        # additional trajectory data that will be plotted in tensorboard
        infos = {
            'test': 2,
        }

        # assert self.action_space.contains(action), f'Action {action} not in action space'
        # careful should not be rescaled when this method is called for IDM/FS baseline in callback
        if self.use_discrete and isinstance(actions, np.int64):
            action = self.action_set[actions]
        else:
            action = float(actions)
        
        # action = np.clip(action, -1, 1)
        # action *= self.max_accel if action > 0 else self.max_decel
        if self.use_fs:
            self.follower_stopper.v_des += action
            self.follower_stopper.v_des = max(self.follower_stopper.v_des, 0)
            self.follower_stopper.v_des = min(self.follower_stopper.v_des, self.max_speed)
            # TODO(eugenevinitsky) decide on the integration scheme, whether we want this to depend on current or next pos
            accel = self.follower_stopper.get_accel(self.av['speed'], self.leader_speeds[self.traj_idx],
                                                    self.leader_positions[self.traj_idx] - self.av['pos'],
                                                    self.time_step)
        else:
            accel = action
            v_safe = safe_velocity(self.av['speed'], self.leader_speeds[self.traj_idx],
                                self.leader_positions[self.traj_idx] - self.av['pos'], self.max_decel, self.time_step)
            v_next = accel * self.time_step + self.av['speed']
            if v_next > v_safe:
                accel = np.clip((v_safe - self.av['speed']) / self.time_step, -np.abs(self.max_decel), self.max_accel)

        av_headway = self.leader_positions[self.traj_idx] - self.av['pos']

        # forcibly prevent the car from getting within a headway
        time_headway = av_headway / np.maximum(self.av['speed'], 0.01)
        if time_headway < 1.5:
            accel = -np.abs(self.max_decel)
        self.av['last_accel'] = accel

        for i, car in enumerate([self.av] + self.idm_followers):
            curr_consumption = self.energy_model.get_instantaneous_fuel_consumption(car['last_accel'], car['speed'], grade=0)
            self.energy_consumption[i] += curr_consumption
            infos['energy_consumption_{}'.format(i)] = curr_consumption
            infos['speed_{}'.format(i)] = car['speed']

        # compute idms accels
        for i, idm in enumerate(self.idm_followers):
            if i == 0:
                # idm right behind av
                leader_speed = self.av['speed']
                headway = self.av['pos'] - idm['pos']
            else:
                leader_speed = self.idm_followers[i - 1]['speed']
                headway = self.idm_followers[i - 1]['pos'] - idm['pos']
            assert(headway > 0)
            idm['last_accel'] = self.idm_controller.get_accel(idm['speed'], leader_speed, headway, self.time_step)
        
        # step cars
        for car in [self.av] + self.idm_followers:
            car['speed'] += car['last_accel'] * self.time_step
            car['speed'] = min(max(car['speed'], self.min_speed), self.max_speed)
            car['pos'] += car['speed'] * self.time_step

        # compute reward/done
        av_headway = self.leader_positions[self.traj_idx] - self.av['pos']
        done = False

        self.env_step += 1
        self.traj_idx += 1

        reward = 0
        if av_headway <= 0:
            # crash
            reward -= 50
            done = True

        if self.whole_trajectory:
            if self.traj_idx >= len(self.leader_positions) - 1:
                done = True
        else:
            if self.env_step % int(self.horizon) == 0:
                done = True

<<<<<<< HEAD
        if self.generate_emissions:
            self.step_emissions()
            if done:
                self.generate_emissions()

        # reward -= (action ** 2) * 0.5
=======
        # we have travelled at least 0.9 times as far as the lead car did
        leader_pos_change = self.leader_positions[self.traj_idx] - self.init_leader_pos
        reward = 0
        if (self.env_step % int(self.horizon) == 0 and
                self.av['pos'] - self.init_pos[0] > (self.closing_gap * leader_pos_change)):
            reward += np.mean([((car['pos'] - self.init_pos[i]) / 1609.34) / (
                        np.maximum(self.energy_consumption[i], 10.0) / 3600 + 1e-6)
                           for i, car in enumerate([self.av] + self.idm_followers)])
            reward /= self.time_step
            # reward -= 0.002 * (self.accumulated_headway)
            self.env_step = 0
            self.energy_consumption = [0 for _ in range(len(self.idm_followers) + 1)]
            self.init_pos = [car['pos'] for car in [self.av] + self.idm_followers]
>>>>>>> 07ea7ff7

        # reward -= (action ** 2) * 0.5
        returned_state = self.get_state()
        if self.extra_obs:
            vec = np.zeros(int(self.observation_space.low.shape[0] / 2))
            # do the feature engineering: is the episode over, have we satisfied the criterion
            vec[0] = ((self.env_step / self.horizon) >= 1)
            # vec[1] = (self.av['pos'] - self.init_pos) / (0.95 * leader_pos_change) - 1
            vec[1] = self.av['pos'] / 1000.0
            vec[2] = leader_pos_change / 1000.0
            returned_state = np.concatenate((returned_state, vec))
        return returned_state, reward, done, infos<|MERGE_RESOLUTION|>--- conflicted
+++ resolved
@@ -72,14 +72,11 @@
         self.idm_controller = IDMController(a=self.max_accel, b=self.max_decel, noise=0.5)
         self.follower_stopper = TimeHeadwayFollowerStopper(max_accel=self.max_accel, max_deaccel=self.max_decel)
         self.energy_model = PFMMidsizeSedan()
-<<<<<<< HEAD
 
         self.generate_emissions = False
         if self.generate_emissions:
             self.emissions_data = defaultdict(list)
 
-=======
->>>>>>> 07ea7ff7
         self.reset()
 
     def normalize_state(self, state):
@@ -132,13 +129,10 @@
             'last_accel': -1,
         } for i in range(5)]
 
-<<<<<<< HEAD
         if self.generate_emissions:
             self.emissions_data = defaultdict(list)
             self.step_emissions()
 
-        return self.get_state()
-=======
         self.energy_consumption = [0 for _ in range(len(self.idm_followers) + 1)]
         self.init_pos = [car['pos'] for car in [self.av] + self.idm_followers]
 
@@ -146,7 +140,6 @@
             return np.concatenate((self.get_state(), np.zeros(int(self.observation_space.low.shape[0] / 2))))
         else:
             return self.get_state()
->>>>>>> 07ea7ff7
 
     def step_emissions(self):
 
@@ -258,14 +251,12 @@
             if self.env_step % int(self.horizon) == 0:
                 done = True
 
-<<<<<<< HEAD
         if self.generate_emissions:
             self.step_emissions()
             if done:
                 self.generate_emissions()
 
         # reward -= (action ** 2) * 0.5
-=======
         # we have travelled at least 0.9 times as far as the lead car did
         leader_pos_change = self.leader_positions[self.traj_idx] - self.init_leader_pos
         reward = 0
@@ -279,7 +270,6 @@
             self.env_step = 0
             self.energy_consumption = [0 for _ in range(len(self.idm_followers) + 1)]
             self.init_pos = [car['pos'] for car in [self.av] + self.idm_followers]
->>>>>>> 07ea7ff7
 
         # reward -= (action ** 2) * 0.5
         returned_state = self.get_state()
