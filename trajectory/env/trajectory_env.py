--- conflicted
+++ resolved
@@ -179,16 +179,12 @@
 
         # create a simulation object
         self.time_step = self.traj['timestep']
-<<<<<<< HEAD
         self.sim = Simulation(
             timestep=self.time_step,
             enable_lane_changing=self.lane_changing,
+            road_grade=self.road_grade,
             downstream_path=os.path.dirname(self.traj["path"]),
         )
-=======
-        self.sim = Simulation(timestep=self.time_step, enable_lane_changing=self.lane_changing,
-                              road_grade=self.road_grade)
->>>>>>> b7e0980c
 
         # populate simulation with a trajectoy leader
         self.sim.add_vehicle(
