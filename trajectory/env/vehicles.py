from trajectory.env.accel_controllers import TimeHeadwayFollowerStopper, IDMController
from trajectory.env.failsafes import safe_velocity
import numpy as np


class Vehicle(object):
    def __init__(self, vid, controller, kind=None, tags=None,
                 pos=0, speed=0, accel=0,
                 length=5.0, max_accel=1.5, max_decel=3.0,
                 timestep=None, leader=None, follower=None,
                 **controller_args):

<<<<<<< HEAD
        self.vid = vid
        self.controller = controller
        self.kind = kind
        self.tags = tags
        self._tse = None
=======
        self.vid = vid  # eg 3
        self.controller = controller  # eg rl, idm
        self.kind = kind  # eg av, human
        self.tags = tags  # list of strings
>>>>>>> 271f3f11

        self.name = f'{self.vid}_{self.controller}'  # eg 2_idm_human#metrics
        if self.kind is not None:
            self.name += f'_{self.kind}'
        if self.tags is not None:
            self.name += ''.join([f'#{tag}' for tag in tags])

        self.pos = pos
        self.speed = speed
        self.prev_speed = 0
        self.accel = accel
        self.dt = timestep
        self.length = length
        self.max_accel = max_accel
        self.max_decel = max_decel
        self.leader = leader
        self.follower = follower

        self.accel_no_noise_no_failsafe = accel
        self.accel_with_noise_no_failsafe = accel
        self.accel_no_noise_with_failsafe = accel

        self.controller_args = controller_args

        assert (timestep is not None)

    def step(self, accel=None, ballistic=False, tse=None):
        if accel is not None:
            self.accel = accel

        # save previous speed
        self.prev_speed = self.speed

        # clip accel
        self.accel = min(max(self.accel, -self.max_decel), self.max_accel)

        if ballistic:
            self.pos += max(self.dt * self.speed + self.dt * self.dt * self.accel / 2.0, 0)
            self.speed = max(self.speed + self.dt * self.accel, 0)
        else:
            self.speed = max(self.speed + self.dt * self.accel, 0)
            self.pos += self.dt * self.speed

        # Update stored traffic state estimates.
        self._tse = tse

        return True

    def get_headway(self):
        if self.leader is None:
            return None
        return self.leader.pos - self.pos - self.length

    def get_time_headway(self):
        if self.leader is None:
            return None
        return np.inf if self.speed == 0 else self.get_headway() / self.speed

    def get_leader_speed(self):
        if self.leader is None:
            return None
        return self.leader.speed

    def get_speed_difference(self):
        if self.leader is None:
            return None
        return self.speed - self.leader.speed

    def get_time_to_collision(self):
        if self.leader is None:
            return None
        return np.inf if self.get_speed_difference() <= 0 else self.get_headway() / self.get_speed_difference()

    def apply_failsafe(self, accel):
        # TODO hardcoded max decel to be conservative
        v_safe = safe_velocity(self.speed, self.leader.speed, self.get_headway(), self.max_decel, self.dt)
        v_next = self.speed + accel * self.dt
        if v_next > v_safe:
            safe_accel = np.clip((v_safe - self.speed) / self.dt, - np.abs(self.max_decel), self.max_accel)
        else:
            safe_accel = accel
        return safe_accel

    @property
    def segments(self):
        """Return the starting position of every segment whose macroscopic state is approximated."""
        return self._tse["segments"]

    @property
    def avg_speed(self):
        """Return the average speed of every segment (in m/s)."""
        return self._tse["avg_speed"]


class IDMVehicle(Vehicle):
    def __init__(self, **kwargs):
        super().__init__(**kwargs)

        self.idm = IDMController(**self.controller_args)

    def step(self, accel=None, ballistic=False, tse=None):
        accel = self.idm.get_accel(self.speed, self.get_leader_speed(), self.get_headway(), self.dt)
        self.accel_with_noise_no_failsafe = accel
        self.accel_no_noise_no_failsafe = self.idm.get_accel_without_noise()
        self.accel_no_noise_with_failsafe = self.apply_failsafe(self.accel_no_noise_no_failsafe)
        accel = self.apply_failsafe(accel)

        return super().step(accel=accel, ballistic=True, tse=tse)


class FSVehicle(Vehicle):
    def __init__(self, **kwargs):
        super().__init__(**kwargs)

        self.fs = TimeHeadwayFollowerStopper(**self.controller_args)

    def step(self, accel=None, ballistic=False, tse=None):
        self.fs.v_des = self.get_leader_speed()

        accel = self.fs.get_accel(self.speed, self.get_leader_speed(), self.get_headway(), self.dt)
        self.accel_with_noise_no_failsafe = accel
        self.accel_no_noise_no_failsafe = self.fs.get_accel_without_noise()
        self.accel_no_noise_with_failsafe = self.apply_failsafe(self.accel_no_noise_no_failsafe)
        accel = self.apply_failsafe(accel)

        return super().step(accel=accel, ballistic=True, tse=tse)


class TrajectoryVehicle(Vehicle):
    def __init__(self, **kwargs):
        super().__init__(**kwargs)

        self.trajectory = self.controller_args['trajectory']
        self.step()

    def step(self, accel=None, ballistic=False, tse=None):
        traj_data = next(self.trajectory, None)
        if traj_data is None:
            return False
        self.pos, self.speed, self.accel = traj_data
        self.accel_no_noise_with_failsafe = self.accel
        self.accel_with_noise_no_failsafe = self.accel
        self.accel_no_noise_no_failsafe = self.accel
        return True


class RLVehicle(Vehicle):
    def __init__(self, **kwargs):
        super().__init__(**kwargs)

    def step(self, accel=None, ballistic=False, tse=None):
        self.accel_no_noise_with_failsafe = self.accel
        self.accel_with_noise_no_failsafe = self.accel
        self.accel_no_noise_no_failsafe = self.accel
        return super().step(ballistic=True, tse=tse)

    def set_accel(self, accel):
        self.accel = self.apply_failsafe(accel)
        return self.accel


class FSWrappedRLVehicle(Vehicle):
    def __init__(self, **kwargs):
        super().__init__(**kwargs)

        self.fs = TimeHeadwayFollowerStopper(**self.controller_args)
        self.fs.v_des = self.speed

    def step(self, accel=None, ballistic=False, tse=None):
        accel = self.fs.get_accel(self.speed, self.get_leader_speed(), self.get_headway(), self.dt)
        self.accel_with_noise_no_failsafe = accel
        self.accel_no_noise_no_failsafe = self.fs.get_accel_without_noise()
        self.accel_no_noise_with_failsafe = self.apply_failsafe(self.accel_no_noise_no_failsafe)
        accel = self.apply_failsafe(accel)

        return super().step(accel=accel, ballistic=True, tse=tse)

    def set_vdes(self, vdes):
        self.fs.v_des = vdes<|MERGE_RESOLUTION|>--- conflicted
+++ resolved
@@ -10,18 +10,11 @@
                  timestep=None, leader=None, follower=None,
                  **controller_args):
 
-<<<<<<< HEAD
-        self.vid = vid
-        self.controller = controller
-        self.kind = kind
-        self.tags = tags
-        self._tse = None
-=======
         self.vid = vid  # eg 3
         self.controller = controller  # eg rl, idm
         self.kind = kind  # eg av, human
         self.tags = tags  # list of strings
->>>>>>> 271f3f11
+        self._tse = None
 
         self.name = f'{self.vid}_{self.controller}'  # eg 2_idm_human#metrics
         if self.kind is not None:
