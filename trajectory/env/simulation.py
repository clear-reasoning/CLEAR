--- conflicted
+++ resolved
@@ -40,43 +40,8 @@
         self.setup_grade_and_altitude_map(network=road_grade)
 
     def setup_grade_and_altitude_map(self, network='i24'):
-<<<<<<< HEAD
         if network not in ['i24', 'i680']:
             if network is not None:
-=======
-        if network == 'i24':
-            grade_path = os.path.abspath(
-                os.path.join(__file__, '../../../dataset/i24_road_grade_interp.pkl'))
-            with open(grade_path, 'rb') as fp:
-                road_grade = pickle.load(fp)
-                self.road_grade_map = lambda x: road_grade['road_grade_map'](x) * np.pi / 180
-                self.grade_bounds = road_grade['bounds']
-
-            altitude_path = os.path.abspath(
-                os.path.join(__file__, '../../../dataset/i24_altitude_interp.pkl'))
-            with open(altitude_path, 'rb') as fp:
-                altitude = pickle.load(fp)
-                self.altitude_map = altitude['altitude_map']
-                self.altitude_bounds = altitude['bounds']
-        elif network == 'i680':
-            grade_path = os.path.abspath(
-                os.path.join(__file__, '../../../dataset/i680_road_grade_interp.pkl'))
-            with open(grade_path, 'rb') as fp:
-                road_grade = pickle.load(fp)
-                # Need to convert to degrees
-                self.road_grade_map = lambda pos: np.arctan(road_grade['road_grade_map'](pos))
-                self.grade_bounds = road_grade['bounds']
-
-            altitude_path = os.path.abspath(
-                os.path.join(__file__, '../../../dataset/i680_altitude_interp.pkl'))
-            with open(altitude_path, 'rb') as fp:
-                altitude = pickle.load(fp)
-                self.altitude_map = altitude['altitude_map']
-                self.altitude_bounds = altitude['bounds']
-
-        else:
-            if network != '':
->>>>>>> 59a96e2d
                 print(f"Network '{network}' does not exist. Setting all road grades to 0.")
             self.road_grade_map = lambda x: 0
             self.altitude_map = lambda x: 0
@@ -88,10 +53,11 @@
             os.path.join(__file__, f'../../../dataset/{network}_road_grade_interp.pkl'))
         with open(grade_path, 'rb') as fp:
             road_grade = pickle.load(fp)
-            self.road_grade_map = road_grade['road_grade_map']
+            if network == 'i24':
+                self.road_grade_map = lambda x: road_grade['road_grade_map'](x) * np.pi / 180
             if network == 'i680':
                 # Need to convert to degrees
-                self.road_grade_map = lambda pos: np.rad2deg(np.arctan(self.road_grade_map(pos)))
+                self.road_grade_map = lambda pos: np.rad2deg(np.arctan(road_grade['road_grade_map'](pos)))
             self.grade_bounds = road_grade['bounds']
 
         altitude_path = os.path.abspath(
